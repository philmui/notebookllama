--- conflicted
+++ resolved
@@ -3,13 +3,10 @@
 from src.notebookllama.models import (
     Notebook,
 )
-<<<<<<< HEAD
 from src.notebookllama.verifying import ClaimVerification
 from src.notebookllama.mindmap import MindMap, Node, Edge
 from src.notebookllama.audio import MultiTurnConversation, ConversationTurn
 from src.notebookllama.documents import ManagedDocument
-=======
-from src.notebookllama.utils import MindMap, Node, Edge, ClaimVerification
 from src.notebookllama.audio import (
     MultiTurnConversation,
     ConversationTurn,
@@ -17,7 +14,6 @@
     VoiceConfig,
     AudioQuality,
 )
->>>>>>> 34b44605
 from pydantic import ValidationError
 
 
@@ -185,7 +181,7 @@
         )
 
 
-<<<<<<< HEAD
+
 def test_managed_documents() -> None:
     d1 = ManagedDocument(
         document_name="Hello World",
@@ -210,7 +206,7 @@
         bullet_points=". Hello, . World",
     )
     assert d2.summary == "Test's child"
-=======
+
 # Test Audio Configuration Models
 def test_voice_config_defaults():
     """Test VoiceConfig default values"""
@@ -308,5 +304,4 @@
     """Test ConversationTurn model"""
     turn = ConversationTurn(speaker="speaker1", content="Hello world")
     assert turn.speaker == "speaker1"
-    assert turn.content == "Hello world"
->>>>>>> 34b44605
+    assert turn.content == "Hello world"